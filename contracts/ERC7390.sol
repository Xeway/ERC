--- conflicted
+++ resolved
@@ -143,7 +143,6 @@
         OptionIssuance memory selectedIssuance = _issuance[id];
 
         require(_msgSender() == selectedIssuance.seller, "seller");
-<<<<<<< HEAD
         require(selectedIssuance.soldOptions == 0, "soldOptions");
     
         if (selectedIssuance.data.side == Side.Call) {
@@ -151,11 +150,6 @@
         } else {
             _transfer(IERC20(selectedIssuance.data.strikeToken), _msgSender(), selectedIssuance.strikeAmount);          
         }
-=======
-        require(selectedIssuance.soldAmount == 0, "soldAmount");
-
-        _transfer(IERC20(selectedIssuance.data.underlyingToken), _msgSender(), selectedIssuance.data.amount);
->>>>>>> aabe1075
 
         delete _issuance[id];
         emit Canceled(id);
